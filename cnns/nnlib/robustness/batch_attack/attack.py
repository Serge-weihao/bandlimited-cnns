--- conflicted
+++ resolved
@@ -425,7 +425,6 @@
         modelAttack = modelPath
         paramNoise = 0.02
         net = 'vgg16'
-<<<<<<< HEAD
     elif net_mode == 'perturb-0.06-model-0.0':
         modelPath = '../../pytorch_architecture/vgg16/rse_perturb_0.0.pth-test-accuracy-0.9351'
         modelAttack = modelPath
@@ -435,7 +434,6 @@
         modelPath = '../../pytorch_architecture/vgg16/rse_perturb_0.0.pth-test-accuracy-0.9351'
         modelAttack = modelPath
         paramNoise = 0.07
-=======
     elif net_mode == 'perturb-0.03-model-0.0':
         modelPath = '../../pytorch_architecture/vgg16/rse_perturb_0.0.pth-test-accuracy-0.9351'
         modelAttack = modelPath
@@ -455,7 +453,6 @@
         modelPath = '../../pytorch_architecture/vgg16/rse_perturb_0.0.pth-test-accuracy-0.9351'
         modelAttack = modelPath
         paramNoise = 0.05
->>>>>>> 513490dd
         net = 'vgg16'
     elif net_mode == 'perturb-0.01':
         modelPath = '../../pytorch_architecture/vgg16/rse_perturb_0.01.pth-test-accuracy-0.9264'
